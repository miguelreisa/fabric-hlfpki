--- conflicted
+++ resolved
@@ -10,19 +10,9 @@
 	"flag"
 	"fmt"
 	"math"
-<<<<<<< HEAD
-
-	"github.com/hyperledger/fabric/common/configtx/tool/provisional"
-	"github.com/hyperledger/fabric/common/crypto"    //JCS: import crypto
-	"github.com/hyperledger/fabric/common/localmsp"  //JCS: import localmsp
+	"os"
+
 	util "github.com/hyperledger/fabric/common/util" //JCS import utils
-	mspmgmt "github.com/hyperledger/fabric/msp/mgmt" //JCS: import mgmt
-	"github.com/hyperledger/fabric/orderer/localconfig"
-	cb "github.com/hyperledger/fabric/protos/common"
-	ab "github.com/hyperledger/fabric/protos/orderer"
-	utils "github.com/hyperledger/fabric/protos/utils"
-=======
-	"os"
 
 	"github.com/hyperledger/fabric/common/crypto"
 	"github.com/hyperledger/fabric/common/localmsp"
@@ -34,20 +24,20 @@
 	ab "github.com/hyperledger/fabric/protos/orderer"
 	"github.com/hyperledger/fabric/protos/utils"
 
->>>>>>> 5a0e40ec
 	"golang.org/x/net/context"
 	"google.golang.org/grpc"
 )
 
 var (
+
 	blocksReceived uint64             = 0                               //JCS: block counter and checker
 	N              uint32             = 4                               //JCS: number of ordering nodes
 	F              uint32             = 1                               //JCS: number of faults
 	Q              float32            = ((float32(N) + float32(F)) / 2) //JCS: quorum size
-	signer         crypto.LocalSigner                                   //JCS: local signer
-	oldest         = &ab.SeekPosition{Type: &ab.SeekPosition_Oldest{Oldest: &ab.SeekOldest{}}}
-	newest         = &ab.SeekPosition{Type: &ab.SeekPosition_Newest{Newest: &ab.SeekNewest{}}}
-	maxStop        = &ab.SeekPosition{Type: &ab.SeekPosition_Specified{Specified: &ab.SeekSpecified{Number: math.MaxUint64}}}
+
+	oldest  = &ab.SeekPosition{Type: &ab.SeekPosition_Oldest{Oldest: &ab.SeekOldest{}}}
+	newest  = &ab.SeekPosition{Type: &ab.SeekPosition_Newest{Newest: &ab.SeekNewest{}}}
+	maxStop = &ab.SeekPosition{Type: &ab.SeekPosition_Specified{Specified: &ab.SeekSpecified{Number: math.MaxUint64}}}
 )
 
 type deliverClient struct {
@@ -57,71 +47,6 @@
 	quiet     bool
 }
 
-<<<<<<< HEAD
-func printBytes(bytes []byte) {
-	fmt.Print("[")
-	for _, b := range bytes {
-		fmt.Printf("%d, ", int8(b))
-	}
-	fmt.Println("]")
-}
-
-func newDeliverClient(client ab.AtomicBroadcast_DeliverClient, chainID string) *deliverClient {
-	return &deliverClient{client: client, chainID: chainID}
-}
-
-func seekHelper(chainID string, start *ab.SeekPosition, stop *ab.SeekPosition) *cb.Envelope {
-
-	payloadSignatureHeader, err := signer.NewSignatureHeader() //JCS: sig header
-	if err != nil {
-		return nil
-	}
-
-	payload := &cb.Payload{ //JCS: create the payload
-		Header: &cb.Header{
-			ChannelHeader: utils.MarshalOrPanic(&cb.ChannelHeader{
-				ChannelId: chainID,
-			}),
-			SignatureHeader: utils.MarshalOrPanic(payloadSignatureHeader),
-		},
-
-		Data: utils.MarshalOrPanic(&ab.SeekInfo{
-			Start:    start,
-			Stop:     stop,
-			Behavior: ab.SeekInfo_BLOCK_UNTIL_READY,
-		}),
-	}
-	paylBytes := utils.MarshalOrPanic(payload)
-
-	//JCS: sign the payload
-	sig, err := signer.Sign(paylBytes)
-	if err != nil {
-		return nil
-	}
-
-	return &cb.Envelope{ //JCS: return the envelope
-		Payload:   paylBytes,
-		Signature: sig,
-	}
-
-	//JCS: original code, with unsigned envelopes
-	/*return &cb.Envelope{
-		Payload: utils.MarshalOrPanic(&cb.Payload{
-			Header: &cb.Header{
-				ChannelHeader: utils.MarshalOrPanic(&cb.ChannelHeader{
-					ChannelId: chainID,
-				}),
-				SignatureHeader: utils.MarshalOrPanic(&cb.SignatureHeader{}),
-			},
-
-			Data: utils.MarshalOrPanic(&ab.SeekInfo{
-				Start:    start,
-				Stop:     stop,
-				Behavior: ab.SeekInfo_BLOCK_UNTIL_READY,
-			}),
-		}),
-	}*/
-=======
 func newDeliverClient(client ab.AtomicBroadcast_DeliverClient, channelID string, signer crypto.LocalSigner, quiet bool) *deliverClient {
 	return &deliverClient{client: client, channelID: channelID, signer: signer, quiet: quiet}
 }
@@ -136,7 +61,6 @@
 		panic(err)
 	}
 	return env
->>>>>>> 5a0e40ec
 }
 
 func (r *deliverClient) seekOldest() error {
@@ -152,75 +76,7 @@
 	return r.client.Send(r.seekHelper(specific, specific))
 }
 
-func validateSignatures(meta *cb.Metadata, block *cb.Block) {
-
-	if block.Header.Number == 0 {
-		fmt.Printf("Block #0 requires no signature validation!\n")
-		return
-	}
-
-	des := mspmgmt.GetIdentityDeserializer("")
-	validSigs := uint32(0)
-
-	for i, sig := range meta.Signatures {
-
-		bytes := util.ConcatenateBytes(meta.Value, sig.SignatureHeader, block.Header.Bytes())
-
-		sigHeader, err := utils.UnmarshalSignatureHeader(sig.SignatureHeader)
-		if err != nil {
-			fmt.Println("Signature header Problem: ", err)
-			continue
-		}
-		ident, err := des.DeserializeIdentity(sigHeader.Creator)
-		if err != nil {
-			fmt.Println("Identity Problem: ", err)
-			continue
-		}
-
-		err = mspmgmt.GetLocalMSP().Validate(ident)
-		if err != nil {
-			fmt.Println("Identity Problem: ", err)
-			continue
-		}
-
-		fmt.Printf("Signature #%d\n: ", i)
-		fmt.Println("MSPID: ", ident.GetMSPIdentifier())
-		printBytes(sig.Signature)
-		fmt.Println("")
-
-		err = ident.Verify(bytes, sig.Signature)
-		if err != nil {
-			fmt.Println("Sig verification problem: ", err)
-			continue
-		}
-
-		validSigs++
-
-		if validSigs > F {
-			fmt.Printf("Block #%d contains enough valid signatures!\n", block.Header.Number)
-			return
-		}
-
-	}
-
-	switch {
-	case float32(validSigs) > Q:
-		{
-			fmt.Printf("Block #%d contains a quorum of valid signatures!\n", block.Header.Number)
-		}
-	case validSigs > F:
-		{
-			fmt.Printf("Block #%d contains enough valid signatures...\n", block.Header.Number)
-		}
-	default:
-		{
-			panic(fmt.Errorf("Block #%d does NOT contain enough valid signatures!\n", block.Header.Number))
-		}
-	}
-}
-
 func (r *deliverClient) readUntilClose() {
-
 	for {
 		msg, err := r.client.Recv()
 		if err != nil {
@@ -233,36 +89,6 @@
 			fmt.Println("Got status ", t)
 			return
 		case *ab.DeliverResponse_Block:
-<<<<<<< HEAD
-
-			if t.Block.GetHeader().Number != blocksReceived {
-				panic(fmt.Errorf("Expected block #%d, received #%d", blocksReceived, t.Block.GetHeader().Number))
-
-			}
-
-			blocksReceived++
-			fmt.Printf("\n\n\nReceived block #%d: \n", t.Block.GetHeader().Number) //JCS changed to print only the number of the header
-			fmt.Printf("BlockHeader bytes #%d: ", t.Block.Header.Number)           // JCS: see what the bytes are and compare to proxy
-			printBytes(t.Block.Header.Bytes())
-			fmt.Printf("BlockData hash #%d: ", t.Block.Header.Number) // JCS: see what the bytes are and compare to proxy
-			printBytes(t.Block.Data.Hash())
-
-			if t.Block.Header.Number > 0 {
-
-				meta, _ := utils.UnmarshalMetadata(t.Block.Metadata.Metadata[cb.BlockMetadataIndex_SIGNATURES])
-
-				fmt.Printf("Block #%d contains %d block signatures\n", t.Block.Header.Number, len(meta.Signatures)) // JCS: see what the bytes are and compare to proxy
-
-				validateSignatures(meta, t.Block)
-
-				meta, _ = utils.UnmarshalMetadata(t.Block.Metadata.Metadata[cb.BlockMetadataIndex_LAST_CONFIG])
-
-				fmt.Printf("Block #%d contains %d lastconfig signatures\n", t.Block.Header.Number, len(meta.Signatures)) // JCS: see what the bytes are and compare to proxy
-
-				validateSignatures(meta, t.Block)
-
-				fmt.Printf("Blocks received: %d\n", blocksReceived)
-=======
 			if !r.quiet {
 				fmt.Println("Received block: ")
 				err := protolator.DeepMarshalJSON(os.Stdout, t.Block)
@@ -271,8 +97,32 @@
 				}
 			} else {
 				fmt.Println("Received block: ", t.Block.Header.Number)
->>>>>>> 5a0e40ec
 			}
+
+			blocksReceived++
+			fmt.Printf("\n\n\nReceived block #%d: \n", t.Block.GetHeader().Number) //JCS changed to print only the number of the header
+			fmt.Printf("BlockHeader bytes #%d: ", t.Block.Header.Number)           // JCS: see what the bytes are and compare to proxy
+			printBytes(t.Block.Header.Bytes())
+			fmt.Printf("BlockData hash #%d: ", t.Block.Header.Number) // JCS: see what the bytes are and compare to proxy
+			printBytes(t.Block.Data.Hash())
+
+			if t.Block.Header.Number > 0 {
+
+				meta, _ := utils.UnmarshalMetadata(t.Block.Metadata.Metadata[cb.BlockMetadataIndex_SIGNATURES])
+
+				fmt.Printf("Block #%d contains %d block signatures\n", t.Block.Header.Number, len(meta.Signatures)) // JCS: see what the bytes are and compare to proxy
+
+				validateSignatures(meta, t.Block)
+
+				meta, _ = utils.UnmarshalMetadata(t.Block.Metadata.Metadata[cb.BlockMetadataIndex_LAST_CONFIG])
+
+				fmt.Printf("Block #%d contains %d lastconfig signatures\n", t.Block.Header.Number, len(meta.Signatures)) // JCS: see what the bytes are and compare to proxy
+
+				validateSignatures(meta, t.Block)
+
+				fmt.Printf("Blocks received: %d\n", blocksReceived)
+			}
+
 		}
 	}
 }
@@ -293,15 +143,6 @@
 	var serverAddr string
 	var seek int
 	var quiet bool
-
-	//JCS: Load local MSP
-	err := mspmgmt.LoadLocalMsp(config.General.LocalMSPDir, config.General.BCCSP, config.General.LocalMSPID)
-	if err != nil { // Handle errors reading the config file
-		panic(err)
-	}
-
-	//JCS: create signer
-	signer = localmsp.NewSigner()
 
 	flag.StringVar(&serverAddr, "server", fmt.Sprintf("%s:%d", config.General.ListenAddress, config.General.ListenPort), "The RPC server to connect to.")
 	flag.StringVar(&channelID, "channelID", genesisconfig.TestChainID, "The channel ID to deliver from.")
@@ -344,3 +185,78 @@
 
 	s.readUntilClose()
 }
+
+func validateSignatures(meta *cb.Metadata, block *cb.Block) { //JCS: my function
+
+	if block.Header.Number == 0 {
+		fmt.Printf("Block #0 requires no signature validation!\n")
+		return
+	}
+
+	des := mspmgmt.GetIdentityDeserializer("")
+	validSigs := uint32(0)
+
+	for i, sig := range meta.Signatures {
+
+		bytes := util.ConcatenateBytes(meta.Value, sig.SignatureHeader, block.Header.Bytes())
+
+		sigHeader, err := utils.UnmarshalSignatureHeader(sig.SignatureHeader)
+		if err != nil {
+			fmt.Println("Signature header Problem: ", err)
+			continue
+		}
+		ident, err := des.DeserializeIdentity(sigHeader.Creator)
+		if err != nil {
+			fmt.Println("Identity Problem: ", err)
+			continue
+		}
+
+		err = mspmgmt.GetLocalMSP().Validate(ident)
+		if err != nil {
+			fmt.Println("Identity Problem: ", err)
+			continue
+		}
+
+		fmt.Printf("Signature #%d\n: ", i)
+		fmt.Println("MSPID: ", ident.GetMSPIdentifier())
+		printBytes(sig.Signature)
+		fmt.Println("")
+
+		err = ident.Verify(bytes, sig.Signature)
+		if err != nil {
+			fmt.Println("Sig verification problem: ", err)
+			continue
+		}
+
+		validSigs++
+
+		if validSigs > F {
+			fmt.Printf("Block #%d contains enough valid signatures!\n", block.Header.Number)
+			return
+		}
+
+	}
+
+	switch {
+	case float32(validSigs) > Q:
+		{
+			fmt.Printf("Block #%d contains a quorum of valid signatures!\n", block.Header.Number)
+		}
+	case validSigs > F:
+		{
+			fmt.Printf("Block #%d contains enough valid signatures...\n", block.Header.Number)
+		}
+	default:
+		{
+			panic(fmt.Errorf("Block #%d does NOT contain enough valid signatures!\n", block.Header.Number))
+		}
+	}
+}
+
+func printBytes(bytes []byte) { //JCS: my function
+	fmt.Print("[")
+	for _, b := range bytes {
+		fmt.Printf("%d, ", int8(b))
+	}
+	fmt.Println("]")
+}