--- conflicted
+++ resolved
@@ -14,21 +14,9 @@
 )
 
 func newChainRequest(consensusType, creationPolicy, newChannelId string) *cb.Envelope {
-<<<<<<< HEAD
 
-	//JCS: added application organizations to avoid the config transaction from being rejected
-	conf := genesisconfig.Load(genesisconfig.SampleSingleMSPChannelProfile)
-	orgs := conf.Application.Organizations
+	env, err := encoder.MakeChannelCreationTransaction(newChannelId, localmsp.NewSigner(), nil, genesisconfig.Load(genesisconfig.SampleSingleMSPChannelProfile))
 
-	var orgNames []string
-	for _, org := range orgs {
-		orgNames = append(orgNames, org.Name)
-	}
-
-	env, err := channelconfig.MakeChainCreationTransaction(newChannelId, genesisconfig.SampleConsortiumName, signer, orgNames...) // JCS: added `orgsNames` at the end
-=======
-	env, err := encoder.MakeChannelCreationTransaction(newChannelId, localmsp.NewSigner(), nil, genesisconfig.Load(genesisconfig.SampleSingleMSPChannelProfile))
->>>>>>> 38c190f0
 	if err != nil {
 		panic(err)
 	}
