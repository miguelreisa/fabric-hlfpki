--- conflicted
+++ resolved
@@ -208,8 +208,6 @@
                 Organizations:
                     - *SampleOrg
 
-<<<<<<< HEAD
-
     # JCS: I added this so that bftsmart can be initialized
     # SampleSingleMSPBFTsmartV1_1 defines a configuration that differs from the
     # SampleSingleMSPSoloV1_1 one only in that it uses the Kafka-based orderer.
@@ -228,8 +226,6 @@
                 Organizations:
                     - *SampleOrg
 
-=======
->>>>>>> f6bb64be
     # SampleNoConsortium is very similar to SampleInsecureSolo, except it does
     # not define Consortiums.
     SampleNoConsortium:
